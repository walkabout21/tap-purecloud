--- conflicted
+++ resolved
@@ -329,15 +329,11 @@
     sync_date: 'datetime.date' = config['_sync_date']
     lookahead_weeks = config.get('schedule_lookahead_weeks', DEFAULT_SCHEDULE_LOOKAHEAD_WEEKS)
     end_date: 'datetime.date' = datetime.date.today() + datetime.timedelta(weeks=lookahead_weeks)
-<<<<<<< HEAD
     incr = datetime.timedelta(weeks=1)
 
     if first_page:
         singer.write_schema('user_schedule', schemas.user_schedule, ['start_date', 'user_id'])
-=======
-    incr = datetime.timedelta(days=1)
     entity_names = ('user_schedules', )
->>>>>>> ae0d15d0
 
     while sync_date < end_date:
         next_date = sync_date + incr
@@ -354,9 +350,8 @@
         getter = lambda *args, **kwargs: api_instance.post_workforcemanagement_managementunit_schedules_search(unit_id, body=body)
         gen_schedules = fetch_all_analytics_records(getter, body, entity_names, max_pages=1)
 
-<<<<<<< HEAD
         # Since there's only 1 page of results, evaluate it
-        schedule_by_user = next(gen_schedules)
+        schedule_by_user = next(gen_schedules)[entity_names[0]]
 
         count_no_shifts = 0
         for user_id, user_schedule in schedule_by_user.items():
@@ -389,9 +384,6 @@
         if len(schedule_by_user) == count_no_shifts:
             # Observation: if this true for the first sync_date and next_date, then subsequent requests also will empty shifts? 
             logger.info(f"No data written: all user schedules have empty shifts for management_unit_id {unit_id} between {sync_date} and {next_date}")
-=======
-        stream_results(gen_schedules, entity_names, handle_schedule(start_date_s), 'user_schedule', schemas.user_schedule, ['start_date', 'user_id'], first_page)
->>>>>>> ae0d15d0
 
         sync_date = next_date
 
